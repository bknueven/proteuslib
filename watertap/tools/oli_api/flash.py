###############################################################################
# WaterTAP Copyright (c) 2020-2023, The Regents of the University of California,
# through Lawrence Berkeley National Laboratory, Oak Ridge National Laboratory,
# National Renewable Energy Laboratory, and National Energy Technology
# Laboratory (subject to receipt of any required approvals from the U.S. Dept.
# of Energy). All rights reserved.
#
# Please see the files COPYRIGHT.md and LICENSE.md for full copyright and license
# information, respectively. These files are also available online at the URL
# "https://github.com/watertap-org/watertap/"
#
# OLI Systems, Inc. Copyright © 2022, all rights reserved.
#
# Redistribution and use in source and binary forms, with or without modification,
# are permitted provided that the following conditions are met:
# 1. Redistributions of source code must retain the above copyright notice,
# this list of conditions and the following disclaimer.
#
# 2. Redistributions in binary form must reproduce the above copyright notice,
# this list of conditions and the following disclaimer in the documentation and/or
# other materials provided with the distribution.
#
# 3. Neither the name of OLI Systems, Inc. nor the names of any contributors to
# the software made available herein may be used to endorse or promote products derived
# from this software without specific prior written permission.
#
# THIS SOFTWARE IS PROVIDED BY THE COPYRIGHT HOLDERS AND CONTRIBUTORS "AS IS" AND ANY
# EXPRESS OR IMPLIED WARRANTIES, INCLUDING, BUT NOT LIMITED TO, THE IMPLIED WARRANTIES
# OF MERCHANTABILITY AND FITNESS FOR A PARTICULAR PURPOSE ARE DISCLAIMED. IN NO EVENT
# SHALL THE COPYRIGHT OWNER OR CONTRIBUTORS BE LIABLE FOR ANY DIRECT, INDIRECT, INCIDENTAL,
# SPECIAL, EXEMPLARY, OR CONSEQUENTIAL DAMAGES (INCLUDING, BUT NOT LIMITED TO, PROCUREMENT
# OF SUBSTITUTE GOODS OR SERVICES; LOSS OF USE, DATA, OR PROFITS; OR BUSINESS INTERRUPTION)
# HOWEVER CAUSED AND ON ANY THEORY OF LIABILITY, WHETHER IN CONTRACT, STRICT LIABILITY, OR
# TORT (INCLUDING NEGLIGENCE OR OTHERWISE) ARISING IN ANY WAY OUT OF THE USE OF THIS SOFTWARE,
# EVEN IF ADVISED OF THE POSSIBILITY OF SUCH DAMAGE.
# You are under no obligation whatsoever to provide any bug fixes, patches, or upgrades to the
# features, functionality or performance of the source code ("Enhancements") to anyone; however,
# if you choose to make your Enhancements available either publicly, or directly to OLI Systems, Inc.,
# without imposing a separate written license agreement for such Enhancements, then you hereby grant
# the following license: a non-exclusive, royalty-free perpetual license to install, use, modify, prepare
# derivative works, incorporate into other computer software, distribute, and sublicense such enhancements
# or derivative works thereof, in binary and source code form.
###############################################################################

__author__ = "Oluwamayowa Amusat, Alexander Dudchenko, Paul Vecchiarelli"


import logging

import json
from pathlib import Path

from copy import deepcopy
from itertools import product

from watertap.tools.oli_api.util.watertap_to_oli_helper_functions import (
    get_oli_name,
    get_charge,
    get_charge_group,
)
from watertap.tools.oli_api.util.fixed_keys_dict import (
    optional_properties,
    input_unit_set,
    output_unit_set,
)

_logger = logging.getLogger(__name__)
handler = logging.StreamHandler()
formatter = logging.Formatter(
    "OLIAPI - %(asctime)s - %(levelname)s - %(message)s", "%H:%M:%S"
)
handler.setFormatter(formatter)
_logger.addHandler(handler)
_logger.setLevel(logging.DEBUG)


class Flash:
    """
    A class to execute OLI Cloud flash calculations.

    :param optional_properties: dictionary for optional properties to attach to OLI calls, all True by default
    :param input_unit_set: dictionary for conversions between OLI and Pyomo unit names
    :param output_unit_set: dictionary for preferred output units
    :param relative_inflows: bool switch for surveys - true to add specified value to initial value, false to replace initial value with specified value
    :param debug_level: string defining level of logging activity
    """

    def __init__(
        self,
        optional_properties=optional_properties,
        input_unit_set=input_unit_set,
        output_unit_set=output_unit_set,
        relative_inflows=True,
        debug_level="INFO",
    ):
        self.optional_properties = optional_properties
        self.input_unit_set = input_unit_set
        self.output_unit_set = output_unit_set
        self.relative_inflows = relative_inflows
<<<<<<< HEAD

        if debug_level == "INFO":
=======
        self.water_analysis_input_list = []

        if interactive_mode:
>>>>>>> 0ebf798b
            _logger.setLevel(logging.INFO)
        else:
            _logger.setLevel(logging.DEBUG)

    def configure_water_analysis(
        self,
        inflows=None,
        temperature=None,
        pressure=None,
        reconciliation=None,
        electroneutrality=None,
        makeup_ion=None,
        ph=None,
        acid_titrant=None,
        base_titrant=None,
        alkalinity=None,
        alkalinity_ph=None,
        alkalinity_titrant=None,
        tic=None,
        allow_solids=False,
        included_solids=None,
        excluded_solids=None,
        calc_alkalinity=False,
        use_scaling_rigorous=True,
        file_name=None,
    ):
        """
        Configure Water Analysis JSON input.

        :param inflows: dictionary of solutes
        :param temperature: float for temperature in Kelvins
        :param pressure: float for pressure in Pascals
        :param reconciliation: string for method of reconciliation: "EquilCalcOnly" (default), "ReconcilePh", "ReconcilePhAndAlkalinity", or "ReconcilePhAndAlkalinityAndTic"; "ReconcileCo2Gas" not supported currently.
        :param electroneutrality: string for method of electroneutrality calculation: "DominantIon", "ProrateCations", "ProrateAnions", "Prorate", "AutoNACL", or "MakeupIon" are supported
        :param makeup_ion: string for ion to use for electroneutrality balance, if "MakeupIon,
        :param ph: float for pH to reconcile solution to, required for pH based reconciliation
        :param acid_titrant: string for acidification titrant, used in pH based reconciliation
        :param base_titrant: string for basification titrant, used in pH based reconciliation
        :param alkalinity: float for alkalinity to reconcile solution to, required for Alk based reconciliation
        :param alkalinity_ph: float for alkalinity endpoint ph, used in Alk based reconciliation
        :param alkalinity_titrant: string for alkalinity titration species, used in Alk based reconciliation
        :param tic: float for total inorganic carbon concentration to reconcile solution to, required for TIC based reconcilation
        :param allow_solids: bool to enable solid phase formation
        :param included_solids: list of solids to include in analysis
        :param excluded_solids: list of solids to exclude from analysis
        :param calc_alkalinity: bool to calculate alkalinity of solution
        :param use_scaling_rigorous: bool to switch between Rigorous (default) and Estimated scaling computations
        :param file_name: string for file to write, if any
        :param mesh_grid: if True (default) the input array will be combined to generate combination of all possible samples
            if False, the direct values in survey_arrays will be used

        :return json_input: JSON for Water Analysis
        """

        _logger.info("Configuring Water Analysis JSON ...")
        input_list = []

        if not inflows:
            raise RuntimeError("Inflows must be defined for Water Analysis.")

        temp_input = {
            "group": "Properties",
            "name": "Temperature",
            "unit": self.input_unit_set["temperature"]["oli_unit"],
            "value": 273.15,
        }
        if temperature is not None:
            if float(temperature):
                temp_input.update({"value": float(temperature)})
            else:
                raise ValueError(f"Invalid temperature: {temperature}. Expected number")
        input_list.append(temp_input)

        pres_input = {
            "group": "Properties",
            "name": "Pressure",
            "unit": self.input_unit_set["pressure"]["oli_unit"],
            "value": 101325,
        }
        if pressure is not None:
            if float(pressure):
                pres_input.update({"value": float(pressure)})
            else:
                raise ValueError(f"Invalid pressure: {pressure}. Expected number")
        input_list.append(pres_input)

        reconciliation_options = [
            "EquilCalcOnly",
            "ReconcilePh",
            "ReconcilePhAndAlkalinity",
            "ReconcilePhAndAlkalinityAndTic",
        ]
        rec_input = {
            "group": "Calculation Options",
            "name": "CalcType",
            "value": "EquilCalcOnly",
        }
        if reconciliation is not None:
            if reconciliation in reconciliation_options:
                rec_input.update({"value": reconciliation})
            else:
                raise RuntimeError(
                    f"Invalid reconciliation option: {reconciliation}."
                    + f" Use one of {reconciliation_options}"
                )
        else:
            reconciliation = "EquilCalcOnly"

        input_list.append(rec_input)
        additional_req_input = []
        additional_req_args = []
        if "Ph" in reconciliation:
            additional_req_args.append([ph, acid_titrant, base_titrant])
            if not acid_titrant:
                acid_titrant = "HCl"
            if not base_titrant:
                base_titrant = "NaOH"
            additional_req_input.extend(
                [
                    {
                        "group": "Properties",
                        "name": "pH",
                        "value": ph,
                    },
                    {
                        "group": "Calculation Options",
                        "name": "PhAcidTitrant",
                        "value": get_oli_name(acid_titrant),
                    },
                    {
                        "group": "Calculation Options",
                        "name": "PhBaseTitrant",
                        "value": get_oli_name(base_titrant),
                    },
                ]
            )
        if "Alk" in reconciliation:
            additional_req_args.append([alkalinity, alkalinity_ph, alkalinity_titrant])
            if not alkalinity_titrant:
                alkalinity_titrant = "H2SO4"
            if not alkalinity_ph:
                alkalinity_ph = 4.5
                _logger.info("No alkalinity endpoint pH specified. Assuming 4.5.")
                additional_req_input.extend(
                    [
                        {
                            "group": "Properties",
                            "name": "Alkalinity",
                            "unit": self.input_unit_set["alkalinity"]["oli_unit"],
                            "value": alkalinity,
                        },
                        {
                            "group": "Properties",
                            "name": "AlkalinityTitrationEndPointpH",
                            "value": alkalinity_ph,
                        },
                        {
                            "group": "Calculation Options",
                            "name": "AlkalinityPhTitrant",
                            "value": alkalinity_titrant,
                        },
                    ]
                )
        if "Tic" in reconciliation:
            additional_req_args.append([tic])
            additional_req_input.append(
                {
                    "group": "Properties",
                    "name": "TIC",
                    "unit": self.input_unit_set["TIC"]["oli_unit"],
                    "value": tic,
                }
            )
        missing_keys = [arg for arg in additional_req_args if arg is None]
        if missing_keys:
            raise RuntimeError(f"Missing keys for {reconciliation}: {missing_keys}")
        input_list.extend(additional_req_input)

        electroneutrality_options = [
            "DominantIon",
            "ProrateCations",
            "ProrateAnions",
            "Prorate",
            "AutoNACL",
            "MakeupIon",
        ]
        elec_input = {
            "group": "Electroneutrality Options",
            "name": "ElectroNeutralityBalanceType",
            "value": "DominantIon",
        }

        if electroneutrality is not None:
            if electroneutrality in electroneutrality_options:
                elec_input.update({"value": electroneutrality})
            else:
                raise RuntimeError(
                    f"Invalid reconciliation option: {electroneutrality}."
                    + f" Use one of {electroneutrality_options}"
                )
        input_list.append(elec_input)
        if electroneutrality == "MakeupIon":
            if makeup_ion is not None:
                input_list.append(
                    {
                        "group": "Electroneutrality Options",
                        "name": "MakeupIonBaseTag",
                        "value": get_oli_name(makeup_ion),
                    }
                )

        input_list.extend(
            [
                {
                    "group": "Calculation Options",
                    "name": "AllowSolidsToForm",
                    "value": bool(allow_solids),
                },
                {
                    "group": "Calculation Options",
                    "name": "CalcAlkalnity",
                    "value": bool(calc_alkalinity),
                },
            ]
        )
        conc_unit = self.input_unit_set["molecularConcentration"]["oli_unit"]
        _logger.info(f"Using {conc_unit} for inflows input")
        for k, v in inflows.items():
            charge = get_charge(k)
            input_list.append(
                {
                    "group": get_charge_group(charge),
                    "name": get_oli_name(k),
                    "unit": self.input_unit_set["molecularConcentration"]["oli_unit"],
                    "value": v,
                    "charge": charge,
                }
            )

        json_input = self._add_to_json(
            "wateranalysis",
            input_list,
            included_solids,
            excluded_solids,
            use_scaling_rigorous,
            file_name,
        )
        return json_input

    def configure_flash_analysis(
        self,
        inflows=None,
        flash_method=None,
        temperature=None,
        pressure=None,
        calculated_variable=None,
        enthalpy=None,
        vapor_amount=None,
        vapor_fraction=None,
        volume=None,
        ph=None,
        acid_titrant=None,
        base_titrant=None,
        formed_solid=None,
        precipitant_inflow=None,
        included_solids=None,
        excluded_solids=None,
        contact_surface=None,
        flow_type=None,
        diameter=None,
        liq_velocity=None,
        gas_velocity=None,
        rot_velocity=None,
        shear_stress=None,
        roughness=None,
        nonaqueous_visc=None,
        water_cut_inversion=None,
        relative_visc_inversion=None,
        use_scaling_rigorous=True,
        file_name=None,
    ):

        """
        Configure Flash Analysis JSON input.

        :param inflows: dictionary of solutes, of the form {"unit": unit, "values": {solute: concentration}}
        :param flash_method: string for flash calculation name
        :param temperature: float for temperature in Kelvins
        :param pressure: float for pressure in Pascals
        :param calculated_variable: string for variable to calculate, such as temperature or pressure, used in 'bubblepoint', 'dewpoint', 'vapor-amount', 'vapor-fraction', and 'isochoric' flashes
        :param enthalpy: float for total enthalpy in Joules, used in 'isenthalpic' flash
        :param vapor_amount: float for vapor phase Moles, used in 'vapor-amount' flash
        :param vapor_fraction: float for vapor phase in Mole %, used in 'vapor-fraction' flash
        :param volume: float for total volume in Cubic Meters, used in 'isochoric' flash
        :param ph: float for target pH, used in 'setph' flash
        :param acid_titrant: string for acidification titrant, used in 'setph' flash
        :param base_titrant: string for basification titrant, used in 'setph' flash
        :param formed_solid: string for solid species to precipitate based on inflow sweep, used in 'precipitation-point'
        :param precipitant_inflow: string for inflow species to sweep, used in 'precipitation-point'
        :param included_solids: list of solids to include in analysis
        :param excluded_solids: list of solids to exclude from analysis
        :param contact_surface: string for contact surface metal name
        :param flow_type: string for flow configuration
        :param diameter: float for diameter of surface (i.e., pipe or rotor)
        :param liq_velocity: float for velocity of liquid flow
        :param gas_velocity: float for velocity of vapor flow, used in 'approximateMultiPhaseFlow'
        :param rot_velocity: float for rotational velocity
        :param shear_stress: float for defined shear stress, used in 'definedShearStress'
        :param roughness: float for pipe roughness, used in 'approximateMultiPhaseFlow'
        :param nonaqueous_visc: float for absolute viscosity of nonaqueous phase, used in 'approximateMultiPhaseFlow'
        :param water_cut_inversion: float for water cut at point of dispersion inversion, used in 'approximateMultiPhaseFlow'
        :param relative_visc_inversion: float for maximum relative viscosity of dispersion at inversion, used in 'approximateMultiPhaseFlow'
        :param use_scaling_rigorous: bool to switch between Rigorous (default) and Estimated scaling computations
        :param file_name: string for file to write, if any

        :return json_input: JSON for Water Analysis
        """

        _logger.info(f"Configuring {flash_method} Flash JSON ...")

        if flash_method not in [
            "isothermal",
            "isenthalpic",
            "bubblepoint",
            "dewpoint",
            "vapor-amount",
            "vapor-fraction",
            "isochoric",
            "setph",
            "precipitation-point",
            "corrosion-rates",
        ]:
            raise RuntimeError(
                f"Failed to configure Flash. Invalid method: {flash_method}"
            )

        if not inflows:
            raise RuntimeError("Inflows must be defined for Flash Analysis.")

        input_dict = {}
        temp_input = {
            "unit": self.input_unit_set["temperature"]["oli_unit"],
            "value": 273.15,
        }
        if temperature:
            if float(temperature):
                temp_input.update({"value": float(temperature)})
            else:
                raise ValueError(f"Invalid temperature: {temperature}. Expected number")
        input_dict["temperature"] = temp_input

        pres_input = {
            "unit": self.input_unit_set["pressure"]["oli_unit"],
            "value": 101325,
        }
        if pressure:
            if float(pressure):
                pres_input.update({"value": float(pressure)})
            else:
                raise ValueError(f"Invalid pressure: {pressure}. Expected number")
        input_dict["pressure"] = pres_input

        if flash_method in [
            "bubblepoint",
            "dewpoint",
            "vapor-amount",
            "vapor-fraction",
            "isochoric",
        ]:
            if calculated_variable is not None:
                if calculated_variable not in ["temperature", "pressure"]:
                    raise RuntimeError(
                        f"Invalid input for 'calculated_variable': {calculated_variable}; 'temperature' or 'pressure' supported."
                    )
                _logger.info(
                    f"{flash_method} will calculate {calculated_variable} as its variable"
                )
                input_dict["calculatedVariable"] = calculated_variable
            else:
                raise RuntimeError(
                    f"Missing argument for {flash_method}: 'calculated_variable'"
                )

        if flash_method == "isenthalpic":
            enth_input = {
                "unit": self.input_unit_set["enthalpy"]["oli_unit"],
                "value": None,
            }
            if float(enthalpy):
                enth_input.update({"value": float(enthalpy)})
            else:
                raise ValueError(f"Invalid enthalpy: {enthalpy}. Expected number")
            input_dict["enthalpy"] = enth_input

        if flash_method == "vapor-amount":
            vapor_amount_input = (
                {
                    "unit": input_unit_set["vaporAmountMoles"]["oli_unit"],
                    "value": None,
                },
            )
            if float(vapor_amount):
                vapor_amount_input.update({"value": float(vapor_amount)})
            else:
                raise ValueError(
                    f"Invalid vapor amount: {vapor_amount}. Expected number"
                )
            input_dict["vaporAmountMoles"] = vapor_amount_input

        if flash_method == "vapor-fraction":
            vapor_fraction_amount = (
                {
                    "unit": input_unit_set["vaporMolFrac"]["oli_unit"],
                    "value": None,
                },
            )
            if float(vapor_fraction):
                vapor_fraction_amount.update({"value": float(vapor_fraction)})
            else:
                raise ValueError(
                    f"Invalid vapor fraction: {vapor_fraction}. Expected number"
                )
            input_dict["vaporMolFrac"] = vapor_fraction_input

        if flash_method == "isochoric":
            volume_input = {
                "unit": input_unit_set["totalVolume"]["oli_unit"],
                "value": None,
            }
            if float(volume):
                volume_input.update({"value": float(volume)})
            else:
                raise ValueError(f"Invalid volume: {volume}. Expected number")
            input_dict["totalVolume"] = volume_input

        if flash_method == "setph":
            ph_input = {
                "targetPH": {
                    "unit": "",
                    "value": None,
                },
            }
            if float(ph):
                ph_input["targetPH"].update({"value": float(ph)})
            else:
                raise ValueError(f"Invalid ph: {ph}. Expected number")
            input_dict["targetPH"] = ph_input
            if not acid_titrant:
                acid_titrant = "HCl"
            input_dict["pHAcidTitrant"] = get_oli_name(acid_titrant)
            if not base_titrant:
                base_titrant = "NaOH"
            input_dict["pHBaseTitrant"] = get_oli_name(base_titrant)

        if flash_method == "precipitation-point":
            missing_args = [
                arg for arg in [formed_solid, precipitant_inflow] if arg is None
            ]
            if missing_args:
                raise RuntimeError(
                    f"Missing argument(s) for {flash_method}: {missing_args}"
                )
            else:
                input_dict.update(
                    {
                        "solidToPrecipitate": formed_solid,
                        "inflowToAdjust": precipitant_inflow,
                    }
                )

        input_dict["inflows"] = inflows

        if flash_method == "corrosion-rates":
            _logger.info(
                f"Ensure DBS file uses 'AQ' thermodynamic framework to use Corrosion Analyzer"
            )
            input_dict["corrosionParameters"] = self._configure_corrosion(
                contact_surface,
                flow_type,
                diameter,
                liq_velocity,
                gas_velocity,
                rot_velocity,
                shear_stress,
                roughness,
                nonaqueous_visc,
                water_cut_inversion,
                relative_visc_inversion,
            )

        json_input = self._add_to_json(
            flash_method,
            input_dict,
            included_solids,
            excluded_solids,
            use_scaling_rigorous,
            file_name,
        )
        return json_input

    def _configure_corrosion(
        self,
        contact_surface,
        flow_type,
        diameter,
        liq_velocity,
        gas_velocity,
        rot_velocity,
        shear_stress,
        roughness,
        nonaqueous_visc,
        water_cut_inversion,
        relative_visc_inversion,
    ):
        """
        Configure input dict for Corrosion Rates flash.

        :param contact_surface: string for contact surface metal name
        :param flow_type: string for flow configuration
        :param diameter: float for diameter of surface (i.e., pipe or rotor)
        :param liq_velocity: float for velocity of liquid flow
        :param gas_velocity: float for velocity of vapor flow, used in 'approximateMultiPhaseFlow'
        :param rot_velocity: float for rotational velocity
        :param shear_stress: float for defined shear stress, used in 'definedShearStress'
        :param roughness: float for pipe roughness, used in 'approximateMultiPhaseFlow'
        :param nonaqueous_visc: float for absolute viscosity of nonaqueous phase, used in 'approximateMultiPhaseFlow'
        :param water_cut_inversion: float for water cut at point of dispersion inversion, used in 'approximateMultiPhaseFlow'
        :param relative_visc_inversion: float for maximum relative viscosity of dispersion at inversion, used in 'approximateMultiPhaseFlow'

        :return config: dictionary for corrosion analysis parameters
        """

        valid_flow_types = [
            "static",
            "pipeFlow",
            "rotatingDisk",
            "rotatingCylinder",
            "completeAgitation",
            "definedShearStress",
            "approximateMultiPhaseFlow",
        ]
        if flow_type not in valid_flow_types:
            raise RuntimeError(
                f"Invalid flow_type: {flow_type}."
                f"Expected one of {', '.join(t for t in valid_flow_types)}"
            )

        config = {
            "calculationType": "isothermal",
            "corrosionParameters": {
                "contactSurface": contact_surface,
                "flowType": flow_type,
            },
        }

        def _try_float(v):
            try:
                val = float(v)
            except:
                val = None
            return val

        _check_args = lambda args: [arg for arg in args if arg is None]
        _check_floats = lambda args: [arg for arg in args if _try_float(arg) is None]
        if flow_type == "pipeFlow":
            args = [diameter, liq_velocity]
            missing_args = _check_args(args)
            not_floats = _check_floats(args)
        elif flow_type in ["rotatingDisk", "rotatingCylinder"]:
            args = [diameter, rot_velocity]
            missing_args = _check_args(args)
            not_floats = _check_floats(args)
        elif flow_type == "definedShearStress":
            args = [shear_stress]
            missing_args = _check_args(args)
            not_floats = _check_floats(args)
        elif flow_type == "approximateMultiPhaseFlow":
            args = [
                diameter,
                liq_velocity,
                gas_velocity,
                roughness,
                nonaqueous_visc,
                water_cut_inversion,
                relative_visc_inversion,
            ]
            missing_args = _check_args(args)
            not_floats = _check_floats(args)
        if missing_args:
            raise RuntimeError(
                f"Missing argument(s) for {flash_method}: {missing_args}"
            )
        if not_floats:
            raise RuntimeError(
                f"Invalid values for argument(s): {not_floats}. Expected value"
            )

        if flow_type == "pipeFlow":
            config["corrosionParameters"].update(
                {
                    "pipeDiameter": {
                        "value": diameter,
                        "unit": self.input_unit_set["pipeDiameter"]["oli_unit"],
                    },
                    "pipeFlowVelocity": {
                        "value": liq_velocity,
                        "unit": self.input_unit_set["pipeFlowVelocity"]["oli_unit"],
                    },
                }
            )
        elif flow_type == "rotatingDisk":
            config["corrosionParameters"].update(
                {
                    "diskDiameter": {
                        "value": diameter,
                        "unit": self.input_unit_set["diskDiameter"]["oli_unit"],
                    },
                    "diskRotationSpeed": {
                        "value": rot_velocity,
                        "unit": self.input_unit_set["diskRotationSpeed"]["oli_unit"],
                    },
                },
            )

        elif flow_type == "rotatingCylinder":
            config["corrosionParameters"].update(
                {
                    "rotorDiameter": {
                        "value": diameter,
                        "unit": self.input_unit_set["rotorDiameter"]["oli_unit"],
                    },
                    "rotorRotation": {
                        "value": rot_velocity,
                        "unit": self.input_unit_set["rotorRotation"]["oli_unit"],
                    },
                },
            )

        elif flow_type == "definedShearStress":
            config["corrosionParameters"].update(
                {
                    "shearStress": {
                        "value": shear_stress,
                        "unit": self.input_unit_set["shearStress"]["oli_unit"],
                    },
                },
            )

        elif flow_type == "approximateMultiPhaseFlow":
            config["corrosionParameters"].update(
                {
                    "pipeDiameter": {
                        "value": diameter,
                        "unit": self.input_unit_set["pipeDiameter"]["oli_unit"],
                    },
                    "liquidFlowInPipe": {
                        "value": liq_velocity,
                        "unit": self.input_unit_set["liquidFlowInPipe"]["oli_unit"],
                    },
                    "gasFlowInPipe": {
                        "value": gas_velocity,
                        "unit": self.input_unit_set["gasFlowInPipe"]["oli_unit"],
                    },
                    "pipeRoughness": {
                        "value": roughness,
                        "unit": self.input_unit_set["pipeRoughness"]["oli_unit"],
                    },
                    "viscAbs2ndLiq": {
                        "value": nonaqueous_visc,
                        "unit": self.input_unit_set["viscAbs2ndLiq"]["oli_unit"],
                    },
                    "waterCutAtPointOfDispersionInversion": water_cut_inversion,
                    "maxRelViscosityOfDispersionAtInversion": relative_visc_inversion,
                }
            )
        return config

    def _add_to_json(
        self,
        flash_method,
        input_data,
        included_solids,
        excluded_solids,
        use_scaling_rigorous,
        file_name,
    ):
        """
        Add input data to JSON.

        :param flash_method: string for flash calculation name
        :param input_data: data object from flash configuration function
        :param included_solids: list of solids to include in analysis
        :param excluded_solids: list of solids to exclude from analysis
        :param use_scaling_rigorous: bool to switch between Rigorous (default) and Estimated scaling computations
        :param file_name: string for file to write, if any
        """

        self._set_prescaling_calculation_mode(use_scaling_rigorous)
        json_input = {"params": {}}

        if flash_method == "wateranalysis":
            json_input["params"].update({"waterAnalysisInputs": input_data})
        else:
            json_input["params"] = input_data

<<<<<<< HEAD
        additional_params = {
            "optionalProperties": dict(self.optional_properties),
            "unitSetInfo": dict(self.output_unit_set),
        }
        if included_solids and excluded_solids:
            raise RuntimeError(
                "Invalid argument combination. "
                "Only one of included_solids and excluded_solids "
                "may be specified at once."
            )
        else:
            if included_solids:
                additional_params.update({"included_solids": list(included_solids)})
            if excluded_solids:
                additional_params.update({"excluded_solids": list(excluded_solids)})
        json_input["params"].update(additional_params)

        if file_name is not None:
            write_output(json_input, file_name)
        return json_input

    def _set_prescaling_calculation_mode(self, use_scaling_rigorous):
        """
        Set prescaling computation method based on argument.

        :param use_scaling_rigorous: boolean indicating desired state of 'rigorous' and 'estimated' optional properties
        """

        props = self.optional_properties
        if bool(use_scaling_rigorous) == bool(props["prescalingTendenciesRigorous"]):
            return
        new_values = {k: not v for k, v in props.items() if "prescaling" in k}
        props.update(new_values)

=======
    # TODO: consider modifications for async/parallel calculations
>>>>>>> 0ebf798b
    def run_flash(
        self,
        flash_method,
        oliapi_instance,
        dbs_file_id,
        json_input,
        survey=None,
<<<<<<< HEAD
        file_name=None,
        # max_concurrent_processes=1000,
        # burst_job_tag=None,
        # batch_size=None,
=======
        file_name="",
        max_concurrent_processes=1000,
        burst_job_tag=None,
        batch_size=None,
>>>>>>> 0ebf798b
    ):
        """
        Conduct single point analysis with initial JSON input, or conduct a survey on that input.

        :param flash_method: string for flash calculation name
        :param oliapi_instance: instance of OLI Cloud API
        :param dbs_file_id: string ID of DBS file
        :param json_input: JSON input for flash calculation
        :param survey: dictionary containing names and input values to modify in JSON
        :param file_name: string for file to write, if any

        :return processed_requests: results from processed OLI flash requests
        """
        if self.relative_inflows:
            _logger.info(
                "Relative flows are enabled, you survey values will be added to initial state"
            )

        if flash_method == "corrosion-rates":
            # check if DBS file is using AQ thermodynamic framework
            oliapi_instance.get_corrosion_contact_surfaces(dbs_file_id)

<<<<<<< HEAD
        if self.relative_inflows:
            _logger.info(
                f"relative_inflows={self.relative_inflows},"
                + " surveys will add values to initial state"
            )
=======
            :param input_dict: dictionary for incoming data
            """
            data = None
            if "result" not in input_dict:
                _logger.warning(
                    "Error recieved from OLIAPI, message is: {}".format(input_dict)
                )
            data = self.extract_oli_data(input_dict)
            return data
>>>>>>> 0ebf798b

        if survey is None:
            survey = {}
        num_samples = None
        for k, v in survey.items():
            if num_samples is None:
                num_samples = len(v)
            elif num_samples != len(v):
                raise RuntimeError(f"Length of list for key {k} differs from prior key")
        if num_samples is None:
            num_samples = 1
<<<<<<< HEAD
        requests_to_process = []
        for idx in range(num_samples):
            _logger.info(f"Flash sample #{idx+1} of {num_samples}")
            requests_to_process.append(
                {
                    "flash_method": flash_method,
                    "dbs_file_id": dbs_file_id,
                    "input_params": self.get_clone(
                        flash_method, json_input, idx, survey
                    ),
                }
            )
        processed_requests = oliapi_instance.process_request_list(
            requests_to_process,
            # burst_job_tag=burst_job_tag,
            # max_concurrent_processes=max_concurrent_processes,
            # batch_size=batch_size,
        )
=======
        output_list = []
        requests = []
        _logger.info(f"Flash samples {num_samples}")
        for index in range(num_samples):
            clone = self.get_clone(flash_method, initial_input, survey, index)
            requests.append(
                {
                    "flash_method": flash_method,
                    "dbs_file_id": dbs_file_id,
                    "input_params": clone,
                }
            )
        output_dict = oliapi_instance.process_request_list(
            requests,
            burst_job_tag=burst_job_tag,
            max_concurrent_processes=max_concurrent_processes,
            batch_size=batch_size,
        )
        # for clone_output in clone_output_list:
        #     data_dict = create_output(clone_output)
        #     if data_dict != None:
        #         output_list.append(data_dict)
        # output_dict = self.merge_data_list(output_list)
>>>>>>> 0ebf798b
        _logger.info("Completed running flash calculations")
        result = flatten_results(processed_requests)
        if file_name:
            write_output(result, file_name)
        return result

    def get_clone(self, flash_method, json_input, index, survey=None):
        """
        Iterate over a survey to create a modified clone from JSON input.

        :param flash_method: string for flash calculation name
        :param json_input: JSON input for flash calculation
        :param index: integer for index of incoming data
        :param survey: dictionary containing names and input values to modify in JSON

        :return clone: dictionary containing modified state variables and survey index
        """

        if survey is None:
            return json_input

        valid_flashes = [
            "wateranalysis",
            "isothermal",
            "isenthalpic",
            "bubblepoint",
            "dewpoint",
            "vapor-amount",
            "vapor-fraction",
            "isochoric",
            "setph",
            "precipitation-point",
            "corrosion-rates",
        ]
        if flash_method not in valid_flashes:
            raise RuntimeError(
                "Invalid flash_method: {flash_method}. Use one of {', '.join(valid_flashes)}"
            )

        clone = deepcopy(json_input)
        for k, v in survey.items():
            d = clone["params"]
            if flash_method == "wateranalysis":
<<<<<<< HEAD
                d = d["waterAnalysisInputs"]
                for param in d:
                    if param["name"].lower() == k.lower():
                        if self.relative_inflows:
                            param["value"] += v[index]
                        else:
                            param["value"] = v[index]
                        _logger.info(
                            f"Updating {k} for sample #{index} clone: new value = {param['value']}"
                        )
            else:
                if k in d:
                    pass
                elif k in d["inflows"]["values"]:
                    d = d["inflows"]["values"]
                elif k in d["corrosionParameters"]:
                    d = d["corrosionParameters"]
                else:
                    _logger.warning(f"Survey key {k} not found in JSON input.")
                if self.relative_inflows:
                    if isinstance(d[k], dict):
                        d[k]["value"] += v[index]
                        val = d[k]["value"]
=======
                for param in clone["params"]["waterAnalysisInputs"]:
                    if param["name"] == k:
                        if param["name"].upper() == "pH":
                            param["value"] = v[index]
                        else:
                            if self.relative_inflows:
                                param["value"] += v[index]
                            else:
                                param["value"] = v[index]

            elif flash_method == "isothermal":
                if k in ["temperature", "pressure"]:
                    if self.relative_inflows:
                        clone["params"][k.lower()]["value"] += v[index]
                    else:
                        clone["params"][k.lower()]["value"] = v[index]
                elif k in clone["params"]["inflows"]["values"]:
                    if self.relative_inflows:
                        clone["params"]["inflows"]["values"][k] += v[index]
>>>>>>> 0ebf798b
                    else:
                        d[k] += v[index]
                        val = d[k]
                else:
                    if isinstance(d[k], dict):
                        d[k]["value"] = v[index]
                        val = d[k]["value"]
                    else:
                        d[k] = v[index]
                        val = d[k]
                _logger.info(
                    f"Updating {k} for sample #{index} clone: new value = {val}"
                )
        return clone

    def get_apparent_species_from_true(
        self,
        true_species_json,
        oliapi_instance,
        dbs_file_id,
        phase=None,
        file_name=None,
    ):
        """
        Run Water Analysis to get apparent species.

        :param true_species_json: JSON generated from true species
        :param oliapi_instance: instance of OLI Cloud API to call
        :param dbs_file_id: string ID of DBS file
        :param phase: string for inflows phase
        :param file_name: string for file to write, if any

        :return apparent_species: dictionary for molecular concentrations
        """

        stream_output = self.run_flash(
            "wateranalysis",
            oliapi_instance,
            dbs_file_id,
            true_species_json,
        )
        if phase is None:
            phase = "total"

        extracted_result = stream_output["result"][f"molecularConcentration_{phase}"]

        unit = self.input_unit_set["molecularConcentration"]["oli_unit"]
        concentrations = {k: v["values"][0] for k, v in extracted_result.items()}
        inflows = {"unit": unit, "values": concentrations}
        if file_name:
            write_output(inflows, file_name)
        return inflows


def flatten_results(processed_requests):

    _logger.info("Flattening OLI stream output ... ")

    props = []
    terminal_keys = ["unit", "value", "found", "fullVersion", "values"]

    def _find_props(data, path=None):
        """
        Get the path to all nested items in input data (recursive search).

        :param data: dictionary containing OLI flash output
        :param path: list of paths to endpoint

        :return props: list of nested path lists
        """
        path = path if path is not None else []
        if isinstance(data, dict):
            for k, v in data.items():
                if isinstance(v, (str, bool)):
                    props.append([*path, k])
                elif isinstance(v, list):
                    if all(k not in terminal_keys for k in v):
                        _find_props(v, [*path, k])
                elif isinstance(v, dict):
                    if all(k not in terminal_keys for k in v):
                        _find_props(v, [*path, k])
                    else:
                        props.append([*path, k])
        elif isinstance(data, list):
            for idx, v in enumerate(data):
                if isinstance(v, (dict, list)):
                    if all(k not in terminal_keys for k in v):
                        _find_props(v, [*path, idx])
                    else:
                        props.append([*path, idx])
        else:
            raise RuntimeError(f"Unexpected type for data: {type(data)}")

    def _get_nested_data(data, keys):
        for key in keys:
            data = data[key]
        return data

    def _extract_values(data, keys):
        values = _get_nested_data(data, keys)
        extracted_values = {}
        if isinstance(values, str):
            extracted_values = values
        elif isinstance(values, bool):
            extracted_values = bool(values)
        elif isinstance(values, dict):
            if any(k in values for k in ["group", "name", "fullVersion"]):
                if "value" in values:
                    extracted_values.update({"values": values["value"]})
                if "unit" in values:
                    unit = values["unit"] if values["unit"] else "dimensionless"
                    extracted_values.update({"units": unit})
            elif all(k in values for k in ["found", "phase"]):
                extracted_values = values
            else:
                unit = values["unit"] if values["unit"] else "dimensionless"
                if "value" in values:
                    extracted_values = {
                        "units": unit,
                        "values": values["value"],
                    }
                else:
                    extracted_values = {
                        k: {
                            "units": unit,
                            "values": values["values"][k],
                        }
                        for k, v in values["values"].items()
                    }
        else:
            raise RuntimeError(f"Unexpected type for data: {type(values)}")
        return extracted_values

    def _create_input_dict(props, result):
        input_dict = {k: {} for k in set([prop[0] for prop in props])}
        for prop in props:
            k = prop[0]
            phase_tag = ""
            if "metaData" in prop:
                prop_tag = prop[-1]
            elif "result" in prop:
                # get property tag
                if isinstance(prop[-1], int):
                    prop_tag = prop[-2]
                else:
                    prop_tag = prop[-1]
                # get phase tag
                if any(k in prop for k in ["phases", "total"]):
                    if "total" in prop:
                        phase_tag = "total"
                    else:
                        phase_tag = prop[prop.index("phases") + 1]
            elif "submitted_requests" in prop:
                prop_tag = prop[-1]
                if "params" in prop:
                    if isinstance(prop[-1], int):
                        prop_tag = _get_nested_data(result, prop)["name"]
            else:
                _logger.warning(f"Unexpected result in result")
            label = f"{prop_tag}_{phase_tag}" if phase_tag else prop_tag
            input_dict[k][label] = _extract_values(result, prop)
        return input_dict

    float_nan = float("nan")

    def _add_to_output(input_dict, output_dict, index, number_samples):
        """
        Add incoming flash results to output data.

        :param input_dict: dictionary for incoming data
        :param output_dict: dictionary for output data
        :param index: integer for index of incoming data
        :param number_samples: integer for total number of incoming data samples
        """

        for k, v in input_dict.items():
            try:
                val = float(v)
            except:
                val = None
            if val is not None:
                if k not in output_dict:
                    output_dict[k] = [float_nan] * number_samples
                output_dict[k][index] = val
            elif isinstance(v, str):
                if k not in output_dict:
                    if k in ["fullVersion", "units"]:
                        output_dict[k] = v
                    else:
                        output_dict[k] = [float_nan] * number_samples
                if k in ["fullVersion", "units"]:
                    if input_dict[k] != output_dict[k]:
                        raise Exception(f"Input and output do not agree for key {k}")
                else:
                    output_dict[k][index] = v
            elif isinstance(v, dict):
                if k not in output_dict:
                    output_dict[k] = {}
                _add_to_output(input_dict[k], output_dict[k], index, number_samples)
            else:
                raise Exception(f"Unexpected value: {v}")

    output_dict = {}
    num_samples = len(processed_requests)
    for idx, result in enumerate(processed_requests):
        props = []
        _find_props(result)
        input_dict = _create_input_dict(props, result)
        _add_to_output(input_dict, output_dict, idx, num_samples)
    return output_dict


def write_output(content, file_name):
    """
    Write dictionary-based content to file.

    :param content: dictionary of content to write
    :param file_name: string for name of file to write

    :param file_path: string for full path of written file
    """

    _logger.info(f"Saving content to {file_name}")
    with open(file_name, "w", encoding="utf-8") as f:
        json.dump(content, f)
    _logger.info("Save complete")
    file_path = Path(file_name).resolve()
    return file_path


def build_survey(survey_arrays, get_oli_names=False, file_name=None, mesh_grid=True):
    """
    Build a dictionary for modifying flash calculation parameters.

    :param survey_arrays: dictionary for variables and values to survey
    :param get_oli_names: bool switch to convert name into OLI name
    :param file_name: string for file to write, if any
    :param mesh_grid: if True (default) the input array will be combined to generate combination of all possible samples
        if False, the direct values in survey_arrays will be used

    :return survey: dictionary for product of survey variables and values
    """
    _name = lambda k: get_oli_name(k) if get_oli_names else k
    if mesh_grid:
        keys = [get_oli_name(k) if get_oli_names else k for k in survey_arrays]
        values = list(product(*(survey_arrays.values())))
        survey = {_name(keys[i]): [val[i] for val in values] for i in range(len(keys))}
    else:
        survey = {}
        values = None
        for key, arr in survey_arrays.items():
            survey[_name(key)] = arr
            if values is not None and len(values) != len(arr):
                raise ValueError(f"Length of list for key {key} differs from prior key")
            values = arr
    _logger.info(f"Survey contains {len(values)} items.")
    if file_name:
        write_output(survey, file_name)
    return survey


def get_survey_sample_conditions(survey, sample_points):
    """
    Return survey parameter values for one or more sample points.

    :param survey: dictionary for product of survey conditions and values
    :param sample_points: list of indices to get parameter values from

    :return sample_conditions: dictionary for parameter values for given samples
    """

    sample_conditions = {}
    for point in sample_points:
        sample_conditions[point] = {}
        for k, v in survey.items():
            sample_conditions[point][k] = v[point]
    _logger.debug(sample_conditions)
    return sample_conditions<|MERGE_RESOLUTION|>--- conflicted
+++ resolved
@@ -64,6 +64,8 @@
     output_unit_set,
 )
 
+from watertap.tools.oli_api.client import OLIApi
+
 _logger = logging.getLogger(__name__)
 handler = logging.StreamHandler()
 formatter = logging.Formatter(
@@ -97,14 +99,7 @@
         self.input_unit_set = input_unit_set
         self.output_unit_set = output_unit_set
         self.relative_inflows = relative_inflows
-<<<<<<< HEAD
-
         if debug_level == "INFO":
-=======
-        self.water_analysis_input_list = []
-
-        if interactive_mode:
->>>>>>> 0ebf798b
             _logger.setLevel(logging.INFO)
         else:
             _logger.setLevel(logging.DEBUG)
@@ -810,7 +805,6 @@
         else:
             json_input["params"] = input_data
 
-<<<<<<< HEAD
         additional_params = {
             "optionalProperties": dict(self.optional_properties),
             "unitSetInfo": dict(self.output_unit_set),
@@ -845,9 +839,6 @@
         new_values = {k: not v for k, v in props.items() if "prescaling" in k}
         props.update(new_values)
 
-=======
-    # TODO: consider modifications for async/parallel calculations
->>>>>>> 0ebf798b
     def run_flash(
         self,
         flash_method,
@@ -855,17 +846,10 @@
         dbs_file_id,
         json_input,
         survey=None,
-<<<<<<< HEAD
-        file_name=None,
-        # max_concurrent_processes=1000,
-        # burst_job_tag=None,
-        # batch_size=None,
-=======
         file_name="",
         max_concurrent_processes=1000,
         burst_job_tag=None,
         batch_size=None,
->>>>>>> 0ebf798b
     ):
         """
         Conduct single point analysis with initial JSON input, or conduct a survey on that input.
@@ -879,32 +863,16 @@
 
         :return processed_requests: results from processed OLI flash requests
         """
-        if self.relative_inflows:
-            _logger.info(
-                "Relative flows are enabled, you survey values will be added to initial state"
-            )
-
-        if flash_method == "corrosion-rates":
-            # check if DBS file is using AQ thermodynamic framework
-            oliapi_instance.get_corrosion_contact_surfaces(dbs_file_id)
-
-<<<<<<< HEAD
+
         if self.relative_inflows:
             _logger.info(
                 f"relative_inflows={self.relative_inflows},"
                 + " surveys will add values to initial state"
             )
-=======
-            :param input_dict: dictionary for incoming data
-            """
-            data = None
-            if "result" not in input_dict:
-                _logger.warning(
-                    "Error recieved from OLIAPI, message is: {}".format(input_dict)
-                )
-            data = self.extract_oli_data(input_dict)
-            return data
->>>>>>> 0ebf798b
+
+        if flash_method == "corrosion-rates":
+            # check if DBS file is using AQ thermodynamic framework
+            oliapi_instance.get_corrosion_contact_surfaces(dbs_file_id)
 
         if survey is None:
             survey = {}
@@ -916,7 +884,6 @@
                 raise RuntimeError(f"Length of list for key {k} differs from prior key")
         if num_samples is None:
             num_samples = 1
-<<<<<<< HEAD
         requests_to_process = []
         for idx in range(num_samples):
             _logger.info(f"Flash sample #{idx+1} of {num_samples}")
@@ -929,39 +896,15 @@
                     ),
                 }
             )
+        _logger.info(f"Processing {len(requests_to_process)} OLIApi requests ...")
         processed_requests = oliapi_instance.process_request_list(
             requests_to_process,
-            # burst_job_tag=burst_job_tag,
-            # max_concurrent_processes=max_concurrent_processes,
-            # batch_size=batch_size,
+            #burst_job_tag=burst_job_tag,
+            #max_concurrent_processes=max_concurrent_processes,
+            #batch_size=batch_size,
         )
-=======
-        output_list = []
-        requests = []
-        _logger.info(f"Flash samples {num_samples}")
-        for index in range(num_samples):
-            clone = self.get_clone(flash_method, initial_input, survey, index)
-            requests.append(
-                {
-                    "flash_method": flash_method,
-                    "dbs_file_id": dbs_file_id,
-                    "input_params": clone,
-                }
-            )
-        output_dict = oliapi_instance.process_request_list(
-            requests,
-            burst_job_tag=burst_job_tag,
-            max_concurrent_processes=max_concurrent_processes,
-            batch_size=batch_size,
-        )
-        # for clone_output in clone_output_list:
-        #     data_dict = create_output(clone_output)
-        #     if data_dict != None:
-        #         output_list.append(data_dict)
-        # output_dict = self.merge_data_list(output_list)
->>>>>>> 0ebf798b
         _logger.info("Completed running flash calculations")
-        result = flatten_results(processed_requests)
+        result = _flatten_results(processed_requests)
         if file_name:
             write_output(result, file_name)
         return result
@@ -1003,7 +946,6 @@
         for k, v in survey.items():
             d = clone["params"]
             if flash_method == "wateranalysis":
-<<<<<<< HEAD
                 d = d["waterAnalysisInputs"]
                 for param in d:
                     if param["name"].lower() == k.lower():
@@ -1012,7 +954,7 @@
                         else:
                             param["value"] = v[index]
                         _logger.info(
-                            f"Updating {k} for sample #{index} clone: new value = {param['value']}"
+                            f"Updating {k} for sample #{index+1} clone: new value = {param['value']}"
                         )
             else:
                 if k in d:
@@ -1027,27 +969,6 @@
                     if isinstance(d[k], dict):
                         d[k]["value"] += v[index]
                         val = d[k]["value"]
-=======
-                for param in clone["params"]["waterAnalysisInputs"]:
-                    if param["name"] == k:
-                        if param["name"].upper() == "pH":
-                            param["value"] = v[index]
-                        else:
-                            if self.relative_inflows:
-                                param["value"] += v[index]
-                            else:
-                                param["value"] = v[index]
-
-            elif flash_method == "isothermal":
-                if k in ["temperature", "pressure"]:
-                    if self.relative_inflows:
-                        clone["params"][k.lower()]["value"] += v[index]
-                    else:
-                        clone["params"][k.lower()]["value"] = v[index]
-                elif k in clone["params"]["inflows"]["values"]:
-                    if self.relative_inflows:
-                        clone["params"]["inflows"]["values"][k] += v[index]
->>>>>>> 0ebf798b
                     else:
                         d[k] += v[index]
                         val = d[k]
@@ -1101,8 +1022,14 @@
             write_output(inflows, file_name)
         return inflows
 
-
-def flatten_results(processed_requests):
+def _flatten_results(processed_requests):
+    """
+    Flatten OLI output.
+
+    :param processed_requests: list of requests processed by OLIApi
+
+    :return output_dict: flattened dictionary containing all inputs and outputs from OLI flash calls
+    """
 
     _logger.info("Flattening OLI stream output ... ")
 
@@ -1160,6 +1087,8 @@
                 if "unit" in values:
                     unit = values["unit"] if values["unit"] else "dimensionless"
                     extracted_values.update({"units": unit})
+                elif "fullVersion" in values:
+                    extracted_values = {"fullVersion": values["fullVersion"]}
             elif all(k in values for k in ["found", "phase"]):
                 extracted_values = values
             else:
@@ -1266,16 +1195,12 @@
 
     :param content: dictionary of content to write
     :param file_name: string for name of file to write
-
-    :param file_path: string for full path of written file
     """
 
     _logger.info(f"Saving content to {file_name}")
     with open(file_name, "w", encoding="utf-8") as f:
         json.dump(content, f)
     _logger.info("Save complete")
-    file_path = Path(file_name).resolve()
-    return file_path
 
 
 def build_survey(survey_arrays, get_oli_names=False, file_name=None, mesh_grid=True):
