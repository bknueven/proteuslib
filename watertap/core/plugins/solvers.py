#################################################################################
# WaterTAP Copyright (c) 2020-2024, The Regents of the University of California,
# through Lawrence Berkeley National Laboratory, Oak Ridge National Laboratory,
# National Renewable Energy Laboratory, and National Energy Technology
# Laboratory (subject to receipt of any required approvals from the U.S. Dept.
# of Energy). All rights reserved.
#
# Please see the files COPYRIGHT.md and LICENSE.md for full copyright and license
# information, respectively. These files are also available online at the URL
# "https://github.com/watertap-org/watertap/"
#################################################################################

import logging

import pyomo.environ as pyo
from pyomo.common.collections import Bunch
from pyomo.solvers.plugins.solvers.IPOPT import IPOPT

import idaes.core.util.scaling as iscale
from idaes.core.util.scaling import (
    get_scaling_factor,
    set_scaling_factor,
    unset_scaling_factor,
)
from idaes.logger import getLogger

_log = getLogger("watertap.core")

_pyomo_nl_writer_log = logging.getLogger("pyomo.repn.plugins.nl_writer")


def _pyomo_nl_writer_logger_filter(record):
    msg = record.getMessage()
    if "scaling_factor" in msg and "model contains export suffix" in msg:
        return False
    return True


@pyo.SolverFactory.register(
    "ipopt-watertap",
    doc="The Ipopt NLP solver, with user-based variable and automatic Jacobian constraint scaling",
)
class IpoptWaterTAP:

    name = "ipopt-watertap"
    _base_solver = IPOPT

    def __init__(self, **kwds):
        kwds["name"] = self.name
        self.options = Bunch()
        for opt_key, opt_val in kwds.get("options", {}).items():
            setattr(self.options, opt_key, opt_val)

    def __getattr__(self, attr):
        # if not available here, ask the _base_solver
        try:
            return getattr(self._base_solver(), attr)
        except AttributeError:
            raise

    def solve(self, blk, *args, **kwds):

        solver = self._base_solver()
        self._tee = kwds.get("tee", False)

        self._original_options = self.options

        self.options = Bunch()
        self.options.update(self._original_options)
        self.options.update(kwds.pop("options", {}))

        # Set the default watertap options
        if "tol" not in self.options:
            self.options["tol"] = 1e-08
        if "constr_viol_tol" not in self.options:
            self.options["constr_viol_tol"] = 1e-08
        if "acceptable_constr_viol_tol" not in self.options:
            self.options["acceptable_constr_viol_tol"] = 1e-08
        if "bound_relax_factor" not in self.options:
            self.options["bound_relax_factor"] = 0.0
        if "honor_original_bounds" not in self.options:
            self.options["honor_original_bounds"] = "no"

        if not self._is_user_scaling():
<<<<<<< HEAD
            self._cleanup()
            return super()._presolve(*args, **kwds)
=======
            for k, v in self.options.items():
                solver.options[k] = v
            try:
                return solver.solve(blk, *args, **kwds)
            finally:
                self._options_cleanup()
>>>>>>> 64e61f15

        if self._tee:
            print(
                "ipopt-watertap: Ipopt with user variable scaling and IDAES jacobian constraint scaling"
            )

        _pyomo_nl_writer_log.addFilter(_pyomo_nl_writer_logger_filter)
        nlp = self._scale_constraints(blk)

        # set different default for `alpha_for_y` if this is an LP
        # see: https://coin-or.github.io/Ipopt/OPTIONS.html#OPT_alpha_for_y
        if nlp is not None:
            if nlp.nnz_hessian_lag() == 0:
                if "alpha_for_y" not in self.options:
                    self.options["alpha_for_y"] = "bound-mult"

        # Now set the options to be used by Ipopt
        # as we've popped off the above in _get_option
        for k, v in self.options.items():
            solver.options[k] = v

        try:
            return solver.solve(blk, *args, **kwds)
        finally:
            self._cleanup()

    def _scale_constraints(self, blk):
        # These options are typically available with gradient-scaling, and they
        # have corresponding options in the IDAES constraint_autoscale_large_jac
        # function. Here we use their Ipopt names and default values, see
        # https://coin-or.github.io/Ipopt/OPTIONS.html#OPT_NLP_Scaling
        max_grad = self._get_option("nlp_scaling_max_gradient", 100)
        min_scale = self._get_option("nlp_scaling_min_value", 1e-08)

        # These options are custom for the IDAES constraint_autoscale_large_jac
        # function. We expose them as solver options as this has become part
        # of the solve process.
        ignore_variable_scaling = self._get_option("ignore_variable_scaling", False)
        ignore_constraint_scaling = self._get_option("ignore_constraint_scaling", False)

        self._cache_scaling_factors(blk)

        # NOTE: This function sets the scaling factors on the
        #       constraints. Hence we cache the constraint scaling
        #       factors and reset them to their original values
        #       so that repeated calls to solve change the scaling
        #       each time based on the initial values, just like in Ipopt.
        try:
            _, _, nlp = iscale.constraint_autoscale_large_jac(
                blk,
                ignore_constraint_scaling=ignore_constraint_scaling,
                ignore_variable_scaling=ignore_variable_scaling,
                max_grad=max_grad,
                min_scale=min_scale,
            )
        except Exception as err:
            nlp = None
            if str(err) == "Error in AMPL evaluation":
                print(
                    "ipopt-watertap: Issue in AMPL function evaluation; Jacobian constraint scaling not applied."
                )
                halt_on_ampl_error = self.options.get("halt_on_ampl_error", "yes")
                if halt_on_ampl_error == "no":
                    print(
                        "ipopt-watertap: halt_on_ampl_error=no, so continuing with optimization."
                    )
                else:
                    self._cleanup()
                    raise RuntimeError(
                        "Error in AMPL evaluation.\n"
                        "Run ipopt with halt_on_ampl_error=yes and symbolic_solver_labels=True to see the affected function."
                    )
            else:
                print("Error in constraint_autoscale_large_jac")
                self._cleanup()
                raise

        return nlp

    def _options_cleanup(self):
        self.options = self._original_options
        del self._original_options

    def _cleanup(self):
        self._options_cleanup()
        self._reset_scaling_factors()
        _pyomo_nl_writer_log.removeFilter(_pyomo_nl_writer_logger_filter)

    def _cache_scaling_factors(self, blk):
        self._scaling_cache = [
            (c, get_scaling_factor(c))
            for c in blk.component_data_objects(
                pyo.Constraint, active=True, descend_into=True
            )
        ]

    def _reset_scaling_factors(self):
        for c, s in self._scaling_cache:
            if s is None:
                unset_scaling_factor(c)
            else:
                set_scaling_factor(c, s)
        del self._scaling_cache

    def _get_option(self, option_name, default_value):
        # NOTE: The options are already copies of the original,
        #       so it is safe to pop them so they don't get sent to Ipopt.
        option_value = self.options.pop(option_name, None)
        if option_value is None:
            option_value = default_value
        else:
            if self._tee:
                print(f"ipopt-watertap: {option_name}={option_value}")
        return option_value

    def _is_user_scaling(self):
        if "nlp_scaling_method" not in self.options:
            self.options["nlp_scaling_method"] = "user-scaling"
        if self.options["nlp_scaling_method"] != "user-scaling":
            if self._tee:
                print(
                    "The ipopt-watertap solver is designed to be run with user-scaling. "
                    f"Ipopt with nlp_scaling_method={self.options['nlp_scaling_method']} will be used instead"
                )
            return False
        return True<|MERGE_RESOLUTION|>--- conflicted
+++ resolved
@@ -82,17 +82,12 @@
             self.options["honor_original_bounds"] = "no"
 
         if not self._is_user_scaling():
-<<<<<<< HEAD
-            self._cleanup()
-            return super()._presolve(*args, **kwds)
-=======
             for k, v in self.options.items():
                 solver.options[k] = v
             try:
                 return solver.solve(blk, *args, **kwds)
             finally:
                 self._options_cleanup()
->>>>>>> 64e61f15
 
         if self._tee:
             print(
