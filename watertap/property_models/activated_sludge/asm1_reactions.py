--- conflicted
+++ resolved
@@ -519,9 +519,5 @@
 
     def calculate_scaling_factors(self):
         super().calculate_scaling_factors()
-<<<<<<< HEAD
-        iscale.constraint_scaling_transform(self.rate_expression["R5"], 1e6)
-=======
         iscale.constraint_scaling_transform(self.rate_expression["R5"], 1e3)
         iscale.constraint_scaling_transform(self.rate_expression["R3"], 1e3)
->>>>>>> 06149c93
